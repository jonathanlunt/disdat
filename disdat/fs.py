#
# Copyright 2015, 2016, 2017  Human Longevity, Inc.
#
# Licensed under the Apache License, Version 2.0 (the "License");
# you may not use this file except in compliance with the License.
# You may obtain a copy of the License at
#
#     http://www.apache.org/licenses/LICENSE-2.0
#
# Unless required by applicable law or agreed to in writing, software
# distributed under the License is distributed on an "AS IS" BASIS,
# WITHOUT WARRANTIES OR CONDITIONS OF ANY KIND, either express or implied.
# See the License for the specific language governing permissions and
# limitations under the License.
#
"""
The disdat file system interface.

This is the object used to access information about disdat bundles
from a variety of backend resources.

"""


import disdat.hyperframe as hyperframe
import disdat.common as common
import disdat.utility.aws_s3 as aws_s3
from disdat.data_context import DataContext
from disdat.common import DisdatConfig, error

import logging
import os
import json
import uuid
import time
from enum import Enum
import shutil
import collections
from multiprocessing import Pool, TimeoutError, cpu_count
from luigi import retcodes
import pandas as pd


_logger = logging.getLogger(__name__)

PipeCacheEntry = collections.namedtuple('PipeCacheEntry', 'instance uuid path rerun is_left_edge_task')

CONTEXTS = ['DEFAULT']
META_FS_FILE = 'fs.json'


ObjectTypes = Enum('ObjectTypes', 'bundle atom')
ObjectState = Enum('ObjectState', 'present removed')


class DisdatFS(object):
    """
    HyperFrame (bundle) access layer (singleton)
    
    We have one class attribute that keeps track of allocated bundle directories. 
    This is filled at the time we try to run apply.

    Note: The path cache requires that everyone import "disdat.fs" and not "import fs".   Otherwise we will put entries
    in a class object whose name is '<class 'fs.DisdatFS'>' but search in an instance of <class 'disdat.fs.DisdatFS'>.
    The driver uses the fs.DisdatFS class object, but when you run from a pipe defined outside the project, then the
    system finds the class object with the package name appended.   And that class object doesn't have a path_cache
    with anything in it.

    """
    __metaclass__ = common.SingletonType

    task_path_cache = {}  ## [<pipe/luigi task id>] -> PipeCacheEntry(instance, directory, re-run)

    @staticmethod
    def clear_path_cache():
        """
        If you grab the singleton instance, and you try to grab the task_path_cache, you will end up reading
        the class variable.  But if you try to set the class variable, you will make a copy and set it instead.
        So to really clear it, make a static method.

        Returns:
            None
        """
        DisdatFS.task_path_cache.clear()

    @staticmethod
    def get_path_cache(pipe_instance):
        """
        Given a pipe process name, return the resolved path.

        Note: The path cache has to use the pipe.pipe_id(), which is a string
        that takes into account enough of the configuration of the executed pipe that it is
        unique.  That is, it cannot use the pipeline_id(), as that typically is just the human-readable bundle name
        that is the output of the pipeline.

        Args:
            pipe_instance:

        Returns:
            (instance,path,rerun) as PipeCacheEntry

        """

        pipe_name = pipe_instance.pipe_id()

        return DisdatFS.get_path_cache_by_name(pipe_name)

    @staticmethod
    def get_path_cache_by_name(pipe_name):
        """
        Given a pipe name, return the resolved path.
        :return:  (instance,path,rerun) as PipeCacheEntry
        """

        #print "SEARCH PCECLZ {} PIPE {}".format(DisdatFS, pipe_name)

        if pipe_name in DisdatFS.task_path_cache:
            rval = DisdatFS.task_path_cache[pipe_name]
        else:
            rval = None

        return rval

    @staticmethod
    def path_cache():
        """       
        :return: cache dictionary
        """        
        return DisdatFS.task_path_cache

    @staticmethod
    def put_path_cache(pipe_instance, uuid, path, rerun, is_left_edge_task, overwrite=False):
        """  The path cache is used to associate a pipe instance with its output path and whether
        we have decided to re-run this pipe.   If rerun is True, then there should be no
        ouput at this path.  AND it should eventually be added as a new version of this bundle.

        Args:
            pipe_instance:     instance of a pipe
            uuid:              specific uuid of the output path
            path:              where to write the bundle
            rerun:             whether or not we are re-running or re-using
            is_left_edge_task: is this at the top of the DAG?
            overwrite:         overwrite existing entry (if exists)

        Returns:
            pce or raise KeyError

        """
        pipe_name = pipe_instance.pipe_id()
        pce = PipeCacheEntry(pipe_instance, uuid, path, rerun, is_left_edge_task)
        if pipe_name not in DisdatFS.task_path_cache:
            DisdatFS.task_path_cache[pipe_name] = pce
        else:
            if pce == DisdatFS.task_path_cache[pipe_name]: # The tuples are identical
                _logger.error("path_cache dup key: pipe {} already bound to same PCE {} ".format(pipe_name, pce))
            else:
                if overwrite:
                    DisdatFS.task_path_cache[pipe_name] = pce
                else:
                    raise KeyError("path_cache dup key: pipe {} bound to pce {} but trying to re-assign to {}".format(
                        pipe_name, DisdatFS.task_path_cache[pipe_name], pce))
        return pce

    def __init__(self):
        """ Create an FS object.
        1.) Load our state from the meta_dir -- which context we are working in
        2.) Load all available contexts

        :return: new DisdatFS handle
        """
        # Lazily loaded properties
        self.__curr_context = None
        self.__all_contexts = None
        # This is lazily loaded *but* we store this in json on disk, so we self mangle.
        self._mangled_curr_context_name = None

    @property
    def _curr_context_name(self):
        if self._mangled_curr_context_name is None:
            if self._curr_context is not None:
                self._mangled_curr_context_name = self._curr_context.local_ctxt
        return self._mangled_curr_context_name

    @_curr_context_name.setter
    def _curr_context_name(self, value):
        self._mangled_curr_context_name = value

    @property
    def _all_contexts(self):
        if self.__all_contexts is None:
            self.__all_contexts = DataContext.load()
        return self.__all_contexts

    @property
    def _curr_context(self):
        if self.__curr_context is None:
            self.load()
            if self._mangled_curr_context_name is not None:
                try:
                    self.__curr_context = self._all_contexts[self._mangled_curr_context_name]
                except KeyError as ke:
                    print "No current local context, please change context with 'dsdt switch'"
            self.save()
        return self.__curr_context

    @_curr_context.setter
    def _curr_context(self, value):
        self.__curr_context = value

    def get_curr_context(self):
        """
        Grab a pointer to the current context

        Returns:
            (`fs.DataContext`): Current context

        """
        return self._curr_context

    def load(self):
        """
        Load the fs object found in the meta_dir.

        Returns:
        """
        meta_file = os.path.join(DisdatConfig.instance().get_meta_dir(), META_FS_FILE)

        if not os.path.isfile(meta_file):
            _logger.debug("No disdat {} meta fs data file found.".format(meta_file))
        else:
            with open(meta_file, 'r') as json_file:
                state_dict = json.loads(json_file.readline())
            for k, v in state_dict.iteritems():
                self.__dict__[k] = v

    def save(self):
        """
        Write out the json describing the fs.
        Only current context now.

        Returns:
        """
        meta_file = os.path.join(DisdatConfig.instance().get_meta_dir(), META_FS_FILE)

        with open(meta_file, 'w') as json_file:
            state_dict = {'_mangled_curr_context_name': self._mangled_curr_context_name}
            json_file.write(json.dumps(state_dict))

    def in_context(self):
        """
        Are we currently in a valid context?
        :return:
        """
        return self._curr_context and self._curr_context.is_valid()

    def reuse_hframe(self, pipe, hframe, is_left_edge_task, data_context=None):
        """
        Re-use this bundle, everything stays the same, just put in the cache
        Note: Currently doesn't use this FS instance, but to be consistent with
        new_output_bundle below.

        Args:
            pipe:
            hframe:
            is_left_edge_task:
            data_context:

        Returns:
            None
        """

        pce  = self.get_path_cache(pipe)
        if pce is None:
            _logger.debug("reuse_hframe: Adding a new (unseen) task to the path cache.")
        else:
            _logger.debug("reuse_hframe: Found a task in our dag already in the path cache: reusing!")
            return

        if data_context is None:
            if not self.in_context():
                _logger.warning('Not in a data context')
                raise RuntimeError('Not in a data context')
            data_context = self.get_curr_context()

        dir = data_context.implicit_hframe_path(hframe.pb.uuid)
        DisdatFS.put_path_cache(pipe, hframe.pb.uuid, dir, False, is_left_edge_task)

    def new_output_hframe(self, pipe, is_left_edge_task, force_uuid=None, data_context=None):
        """
        This proposes a new output hframe.
        1.) Create a new UUID
        2.) Create the directory in the context
        3.) Add this to the path cache

        Note: We don't add to context's db yet.  The job or pipe hasn't run yet.  So it
        hasn't made all of its outputs.  If it fails, by definition it won't right out the
        hframe to the context's directory.   On rebuild / restart we will delete the directory.
        However, the path_cache will hold on to this directory in memory.

        Args:
            pipe:
            is_left_edge_task:
            force_uuid:
            data_context:

        Returns:

        """

        pce  = self.get_path_cache(pipe)

        if pce is None:
            _logger.debug("new_output_hframe: Adding a new (unseen) task to the path cache.")
        else:
            _logger.debug("new_output_hframe: Found a task in our dag already in the path cache: reusing!")
            return

        if data_context is None:
            if not self.in_context():
                _logger.warning('Not in a data context')
                raise RuntimeError('Not in a data context')
            data_context = self.get_curr_context()

        dir, uuid, _ = data_context.make_managed_path(uuid=force_uuid)

        DisdatFS.put_path_cache(pipe, uuid, dir, True, is_left_edge_task)

    def rm(self, human_name=None, rm_all=False, rm_old_only=False, uuid=None, tags=None, force=False, data_context=None):
        """
        Remove bundle with human_name or tag_value

        Default: remove latest
        rm_old_only: remove everything except most recent
        rm_all: remove everything

        Args:
            human_name:  The human-given name for this hyperframe / bundle
            rm_all:      Remove all the bundles matching name, tags.
            rm_old_only: Remove everything but the latest bundle matching name, tags
            uuid (str): Remove the particular bundle
            tags (:dict):   A dict of (key,value) to find bundles
            force (bool): If a committed bundle has a db link backing a view, you have to force removal.
            data_context (`disdat.data_context.DataContext`): Context for particular removal

        Returns:
            results (list:str):  List of strings of removed bundles
        """
        return_strings = []

        if data_context is None:
            if not self.in_context():
                _logger.warning('Not in a data context')
                return []
            data_context = self.get_curr_context()

        if not self.in_context():
            return_strings.append('[None]')
        else:
            return_strings.append("Disdat Context {}".format(data_context.get_repo_name()))
            return_strings.append("On local branch {}".format(data_context.get_local_name()))

            hfrs = data_context.get_hframes(human_name=human_name, uuid=uuid, tags=tags)

            if len(hfrs) == 0:
                return_strings.append("No bundles to remove.")
                return return_strings

            if rm_old_only or rm_all:
                for hfr in hfrs[1:]:
                    if data_context.rm_hframe(hfr.pb.uuid, force=force):
                        return_strings.append("Removing old bundle {}".format(hfr.to_string()))

            if not rm_old_only:
                if data_context.rm_hframe(hfrs[0].pb.uuid, force=force):
                    return_strings.append("Removing latest bundle {}".format(hfrs[0].to_string()))

            return return_strings

    def add(self, bundle_name, path_name, tags):
        """  Create bundle bundle_name given path path_name.
        The path may point to a file or a csv/tsv file.  If a file, create a simple bundle
        with a single link.  Otherwise create a bundle with the data in the csv/tsv file.
        The presentation is set to dataframe for these bundle creations.

        If bundle exists, create a new version with the same name.

        Args:
            bundle_name (str):
            path_name (str):
            tags (dict):

        Returns:

        """
        import disdat.add  # Note, FS->AddTask->PipeBase->FS, import cycle.

        if not self.in_context():
            _logger.warning('Not in a data context')
            return
        _logger.debug('Adding file {} to bundle {} in context {}'.format(path_name,
                                                                         bundle_name,
                                                                         self._curr_context.get_repo_name()))

        # we only make the instance to add the output bundle -- it MUST have the same args as args below!
        add_pipe = disdat.add.AddTask(path_name, bundle_name, tags)

        self.new_output_hframe(add_pipe, is_left_edge_task=False)

        args = [disdat.add.AddTask.task_family,
                '--local-scheduler',
                '--input-path', path_name,
                '--output-bundle', bundle_name,
                '--tags', json.dumps(tags)
                ]

        retcodes.run_with_retcodes(args)

    def get_latest_hframe(self, human_name, tags=None, getall=False, data_context=None):
        """
        Given bundle_name, what is the most recent one (by date created) in this context?

        Args:
            human_name (str):
            tags (:dict):
            getall:
            data_context (`disdat.data_context.DataContext`): Optional data context from which to source hframe

        Returns:
            None or (`hyperframe.HyperFrameRecord`): None or latest hframe
        """

        if data_context is None:
            if not self.in_context():
                _logger.warning('Not in a data context')
                raise RuntimeError('Not in a data context')
            data_context = self.get_curr_context()

        found = data_context.get_hframes(human_name=human_name, tags=tags)

        # TODO: filter at SQL instead
        if len(found) > 0:
            if getall:
                return found
            else:
                return found[0]
        else:
            return None

    def get_hframe_by_uuid(self, uuid, tags=None, data_context=None):
        """
        Given uuid, get object
        Args:
            uuid:
            tags (:dict):
            data_context (`disdat.data_context.DataContext`): Optional data context from which to source hframe

        Returns:
            `hyperframe.HyperFrameRecord`:
        """

        if data_context is None:
            if not self.in_context():
                _logger.warning('Not in a data context')
                raise RuntimeError('Not in a data context')
            data_context = self.get_curr_context()

        found = data_context.get_hframes(uuid=uuid, tags=tags)

        if len(found) == 1:
            return found[0]
        elif len(found) == 0:
            return None
        else:
            raise Exception("Many records {} found with uuid {}".format(len(found), uuid))

    def get_hframe_by_proc(self, processing_name, getall=False, data_context=None):
        """
        Given processing_name find Hyper Frame (aka bundle).  Return the most recent (latest)
        hframe by processing, unless

        NOTE: We can have more than one hyperframe for a single processing_name.  This occurs
        when you call 'dsdt add' for example.   Add forces a re-execution, as does 'dsdt apply --force'.
        In these cases the arguments may be identical, the processing_name identical, the human_name identical, etc.


        Args:
            processing_name:
            getall: Retrieve all the frames that share that processing ID
            data_context: The context from which to find the hframe.  If None, then use current one.

        Returns:
            None or HyperFrameRecord
        """

        if data_context is None:
            if not self.in_context():
                _logger.warning('Not in a data context')
                raise RuntimeError('Not in a data context')
            data_context = self.get_curr_context()

        found = data_context.get_hframes(processing_name=processing_name)

        # TODO: filter at SQL instead
        if len(found) > 0:
            if getall:
                return found
            else:
                return found[0]
        else:
            return None

    def ls(self, search_name, print_tags, print_intermediates, print_long, committed=None, maxbydate=False, tags=None, data_context=None):
        """
        Enumerate bundles (hyperframes) in this context.

        Args:
            search_name: May be None.  Interpret as a simple regex (one kleene star)
            print_tags (bool): Whether to print the bundle tags
            print_intermediates (bool): Whether to show intermediate bundles
            committed (bool): If True, just committed, if False, just uncommitted, if None then ignore.
            maxbydate (bool): return the latest by date
            tags: Optional. A dictionary of tags to search for.
            data_context (`disdat.data_context.DataContext`): Optional data context to operate in

        Returns:

        """

        if data_context is None:
            if not self.in_context():
                _logger.warning('Not in a data context')
                return []
            data_context = self.get_curr_context()

        if not print_intermediates:
            if tags is not None:
                tags.update({'root_task': True})
            else:
                tags = {'root_task': True}

        output_strings = []

        if print_long:
            output_strings.append(DisdatFS._pretty_print_header())

        for i, r in enumerate(data_context.get_hframes(human_name=search_name, tags=tags, maxbydate=maxbydate)):
            if committed is not None:
                if committed:
                    if not r.get_tag('committed'):
                        continue
                else:
                    if r.get_tag('committed'):
                        continue

            if print_long:
                output_strings.append(DisdatFS._pretty_print_hframe(r, print_tags=print_tags))
            else:
                if r.pb.human_name not in output_strings:
                    output_strings.append(r.pb.human_name)
        return output_strings

    @staticmethod
    def _pretty_print_header():
        header = "{:20}\t{:20}\t{:8}\t{:18}\t{:8}\t{:40}\t{}".format('NAME','PROC_NAME','OWNER','DATE','COMMITTED','UUID','TAGS')
        return header

    @staticmethod
    def _pretty_print_hframe(hfr, print_tags=False):

        if 'committed' in hfr.tag_dict:
            committed = 'True'
        else:
            committed = 'False'

        output_string = "{:20}\t{:20}\t{:8}\t{:18}\t{:8}\t{:40}".format(hfr.pb.human_name,
                                                                   hfr.pb.processing_name[:],
                                                                   hfr.pb.owner,
                                                                   time.strftime("%m-%d-%y %H:%M:%S ",time.gmtime(hfr.pb.lineage.creation_date)),
                                                                   committed,
                                                                   hfr.pb.uuid)
        if print_tags:
            tags = ["[{}]:[{}]".format(k, v) for k, v in hfr.tag_dict.iteritems() if k != 'committed']
            output_string += ' '.join(tags)

        return output_string

    def cat(self, human_name, uuid=None, tags=None, file=None, data_context=None):
        """
        Given a bundle name and optional uuid, return a dataframe with its contents

        Args:
            human_name (str):
            uuid (str):
            tags (:dict):
            file (str): output file
            data_context (`disdat.data_context.DataContext`):

        Returns:
            (`DataFrame`):
        """

        if data_context is None:
            if not self.in_context():
                _logger.warning('Not in a data context')
                return None
            data_context = self.get_curr_context()

        if uuid is None:
            hfr = self.get_latest_hframe(human_name, tags=tags, data_context=data_context)
        else:
            hfr = self.get_hframe_by_uuid(uuid, tags=tags, data_context=data_context)

        if hfr is not None:
            df = data_context.convert_hfr2df(hfr)
            if df is not None and file is not None:
                print "Saving to file {}".format(file)
                df.to_csv(file, sep=',', index=False)
            return df
        else:
            return None

    @staticmethod
    def _extract_uuid(managed_path):
        """
        Given a managed path, extract the uuid from it.
        It should ALWAYS be the second to last entry.

        :return: a local directory in the current context or s3 path
        """

        return os.path.split(os.path.dirname(managed_path))[1]

    @staticmethod
    def disdat_uuid():
        """
        Identical to pythia_uuid()
        """
        return str(uuid.uuid4())

    @staticmethod
    def is_bundle_name(possible_bundle_name):
        """
        Determine if the syntax is <something.something>
        Just make sure there are two parts with one period.
        :param possible_bundle_name:
        :return: True / False
        """
        return len(possible_bundle_name.split('.')) == 2

    @staticmethod
    def is_input_param_bundle_name(possible_bundle_name):
        """
        Determine if the syntax is <something.something>
        Just make sure there are two parts with one period.

        input parameters might be literal strings.  So require
        that the the bundle name ends with .BNDL

        :param possible_bundle_name:
        :return: True / False
        """
        
        first  = DisdatFS.is_bundle_name(possible_bundle_name)         
        second = possible_bundle_name.endswith(".BNDL")

        return first and second

    @staticmethod
    def _parse_fq_context_name(fq_context_name):
        """
        return repo, context_name
        Args:
            fq_context_name:

        Returns:
            (str,str)
        """

        try:
            if '/' in fq_context_name:
                repo, local_context = fq_context_name.split('/')
            else:
                repo = None
                local_context = fq_context_name
        except ValueError:
            error = "Invalid context_name: Expected <remote context>/<local context> or <local context> but got '%s'" % (fq_context_name)
            _logger.error(error)
            raise Exception(error)

        return repo, local_context

    def branch(self, fq_context_name):
        """

        Create a new branch from <repo>/<context_name> or <context_name>
        Create a new local directory with this local context name.

        Args:
            fq_context_name:  The unique string for a context

        Returns:

        """

        if fq_context_name is None:
            from termcolor import cprint
            for ctxt_name, ctxt in self._all_contexts.iteritems():
                if self._curr_context is not None and self._curr_context is ctxt:
                    cprint("*", "white", end='')
                    cprint("\t{}".format(ctxt_name), "green", end='')
                    cprint("\t[{}@{}]".format(ctxt.remote_ctxt, self._curr_context.get_remote_object_dir()))
                else:
                    print("\t{}\t[{}@{}]".format(ctxt.local_ctxt, ctxt.remote_ctxt, ctxt.get_remote_object_dir()))
            return

        repo, local_context = DisdatFS._parse_fq_context_name(fq_context_name)

        context_dir = DisdatConfig.instance().get_context_dir()

        ctxt_dir = os.path.join(context_dir, local_context)

        if local_context in self._all_contexts:
            assert(os.path.exists(ctxt_dir))
            _logger.info("The context '{}' already exists.".format(local_context))
            return

        DataContext.create_branch(context_dir, local_context)

        context = DataContext(context_dir,
                              remote_ctxt=repo,
                              local_ctxt=local_context,
                              remote_ctxt_url=None)

        context.save()

        self._all_contexts[local_context] = context

        _logger.info("Disdat checked out repo {} into local data context {} at object dir {}.".format(repo,
                                                                                                      local_context,
                                                                                                      context.get_object_dir()))

    def delete_branch(self, fq_context_name, force):
        """

        Delete a branch at <repo>/<context_name> or <context name>

        Args:
            fq_context_name:  The unique string for a context
            force: whether to force delete a dirty context

        Returns:

        """
        repo, local_context = DisdatFS._parse_fq_context_name(fq_context_name)

        ctxt_dir = os.path.join(DisdatConfig.instance().get_context_dir(), local_context)

        if local_context == self._curr_context_name:
            print("Disdat on context {}, please 'dsdt switch <otherbranch>' before deleting.".format(local_context))
            return

        if local_context in self._all_contexts:
            dc = self._all_contexts[local_context]
            dc.delete_branch(force=force)
            del self._all_contexts[local_context]
        else:
            assert(True)

        if os.path.exists(ctxt_dir):
            shutil.rmtree(ctxt_dir)
            _logger.info("Disdat deleted local data context {}.".format(local_context))
        else:
            _logger.info("Disdat local data context {} appears to already have been deleted.".format(local_context))

    def get_context(self, local_context_name):
        """
        Return the context object for a given context name

        Args:
            local_context_name (str): May be <remote context>/<local context> or <local context>

        Returns:
            `disdat.data_context.DataContext`: the data context or None if not found.

        """

        repo, local_context = DisdatFS._parse_fq_context_name(local_context_name)

        if local_context not in self._all_contexts:
            _logger.error("Context {} not found.  Please create the context locally.".format(local_context, local_context))
            return None

        return self._all_contexts[local_context]

    def switch(self, local_context_name, save=True):
        """
        Switch to a different local context.

        Args:
            local_context_name (str): May be <remote context>/<local context> or <local context>
            save (bool): Whether to record context change on disk.
        Returns:
            prior_context_name (str):  String name of the prior context

        """

        assert local_context_name is not None

        repo, local_context = DisdatFS._parse_fq_context_name(local_context_name)

        prior_context_name = self._curr_context_name

        if self._curr_context_name == local_context:
            assert(local_context in self._all_contexts)
            assert(self._curr_context == self._all_contexts[local_context])
            _logger.info("Disdat already within a valid data context_name {}".format(local_context))
            return prior_context_name

        new_context = self.get_context(local_context_name)

        if new_context is not None:
            self._curr_context_name = local_context
            self._curr_context = new_context
            print "Switched to context {}".format(self._curr_context_name)
        else:
            print "In context {}".format(self._curr_context_name)

        if save:
            self.save()

        return prior_context_name

    def commit(self, bundle_name, input_tags, uuid=None, data_context=None):
        """   Commit indicates that this is a primary version of this bundle.

        Commit in place.  Re-use existing bundle and add the commit tag.
        Database links are special.  Commits materialize special views of the physical table.

        Args:
            bundle_name (str): The name of the bundle to commit
            input_tags (dict): Commit the bundle that has these tags
            uuid (str): The uuid of the bundle to commit.
            data_context (`disdat.data_context.DataContext`): Optional data context in which to find / commit bundle.

        Returns:
            None

        """

        if data_context is None:
            if not self.in_context():
                _logger.warning('Not in a data context')
                return
            data_context = self.get_curr_context()

        _logger.debug('Committing bundle {} in context {}'.format(bundle_name, data_context.get_repo_name()))

        if uuid is not None:
            hfr = self.get_hframe_by_uuid(uuid,
                                          tags=input_tags,
                                          data_context=data_context)
        elif bundle_name is not None:
            hfr = self.get_latest_hframe(str(bundle_name),
                                         tags=input_tags if len(input_tags) > 0 else None,
                                         data_context=data_context)
        else:
            print "Push requires either a human name or a uuid to identify the hyperframe."
            return None

        if hfr is None:
            print "No bundle with human name [{}] or uuid [{}] found.".format(bundle_name, uuid)
            return

        commit_tag = hfr.get_tag('committed')
        if commit_tag is not None and commit_tag == 'True':
            print "Bundle human name [{}] uuid [{}] already committed.".format(hfr.pb.human_name, hfr.pb.uuid)
            return

        tags = {'committed': 'True'}

        # Commit in memory:
        existing_tags = hfr.get_tags()
        existing_tags.update(tags)
        hfr.replace_tags(existing_tags)

        # Commit DBTarget links if present:
        data_context.commit_db_links(hfr)

        # Commit to disk:
        data_context.atomic_update_hframe(hfr)


    def _get_all_link_frames(self, outer_hfr, local_fs_frames=False, s3_frames=False, db_frames=False):
        """
        To push a hyperframe, we need to see if it contains any local file link frames.
        This is within the entire structure, not just at the top level.
        To do so we have to descend through all the HyperFrame frames as they are found.
        Here we return tuples (containing_hfr, link_frame)

        Args:
            outer_hfr:  The hyperframe to look within.
            local_fs_frames:  Return link frames holding local files
            s3_frames:        Return link frames holding s3 files
            vertica_frames    Return link frames holding vertica tables

        Returns:
            [list: tuple: (hyperframe.HyperFrameRecord, hyperframe.FrameRecord)]:  List of tuples containing hyperframe
            and a link FrameRecord.

        """

        hf_frontier = [outer_hfr, ]
        found_link_frames = []

        while len(hf_frontier) > 0:

            next_hf = hf_frontier.pop()

            for fr in next_hf.get_frames(self.get_curr_context()):

                if local_fs_frames:
                    if fr.is_local_fs_link_frame():
                        found_link_frames.append( (next_hf, fr) )

                if s3_frames:
                    if fr.is_s3_link_frame():
                        found_link_frames.append( (next_hf, fr) )

                if db_frames:
                    if fr.is_db_link_frame():
                        found_link_frames.append( (next_hf, fr) )

                if fr.is_hfr_frame():
                    for hfr in fr.get_hframes(): # making a copy from the pb in this frame
                        hf_frontier.append(hfr)

        return found_link_frames

    def shallow_hfr_copy(self, hfr, new_uuid=None, tags=None, presentation=None):
        """
        Take this existing hypeframe, find all the link frames, copy data to a new directory / uuid.

        NOTE: Will mutate this HyperFrameRecord and the pb it contains.  If you read from the disk or you
        read from the sqlite db, we will have already made a copy for you.  I.e., 'get_hframes' makes copies.

        ASSUME: Local copy.

        If there is a hframe frame in this hyperframe, then we error out.  See _copy_hfr for a more sophisticated copy
        that looks at hfr's that can refer to other hyperframes.

        Args:
            hfr:
            new_uuid: Optional new uuid to use for this new copy
            tags (:dict): Optional new set of tags to place on this copy.
            presentation: Optional new presentation

        Returns:
            hyperframe.HyperFrameRecord

        """

        if new_uuid is None:
            local_fs_managed_path, new_hfr_uuid, _ = self._curr_context.make_managed_path()
        else:
            new_hfr_uuid = new_uuid
            local_fs_managed_path = self._curr_context.implicit_hframe_path(new_uuid)
            s3_managed_path = None  # unused _ above

        frame_copies = []
        need_to_copy = False

        # Move files in LINK frames to new local destination
        for fr in hfr.get_frames(self.get_curr_context()):

            if fr.is_hfr_frame():
                # CASE 1:  Currently do not support HFR references.
                raise Exception("Disdat shallow_hfr_copy used on a hyperframe that refers to other hyperframes.")
            else:
                # CASE 2:  Local or S3 LINK frames
                # If a local fs frame, copy files to this new managed path.
                # If s3 paths, then they have to be in a bundle in a context.
                # If I change the s3 paths to reflect the new uuid, then I should push that to S3.
                # If I don't change them, then we have an implicit reference to another bundle. *** easiest ***
                # OR we copy the files from s3 to this local drive.  *** this is expensive but safest ***
                # For now we copy the remote S3 file to the local bundle.  Requires connectivity.  But
                # this breaks the implicit dependency.

                possible_fr_copy = self._copy_fr(fr, new_hfr_uuid, local_fs_managed_path)

                if possible_fr_copy is not fr:
                    need_to_copy = True
                else:
                    # must update these frames - they must point to the right uuid and have new uuids
                    possible_fr_copy = possible_fr_copy.mod_hfr_uuid(new_hfr_uuid)

                frame_copies.append(possible_fr_copy)

        # update UUID -- must do this before other mods (especially mod_frames)!
        hfr = hfr.mod_uuid(new_hfr_uuid)

        # Update frames if there were LINK frames
        hfr = hfr.mod_frames(frame_copies)

        # update TAGS
        if tags is not None:
            hfr = hfr.replace_tags(tags)

        # update Presentation
        if presentation is not None:
            hfr = hfr.mod_presentation(presentation)

        return hfr

    def _copy_hfr_to_branch(self, hfr, data_context, to_remote=True):
        """
        Copy this HyperFrameRecord to a different branch.  Note that this works because
        we use relative Hyperframes (Link URLs have no location specific prefix).  If we
        happen to be re-binding to a new remote,

        NOTE: This copies the external files and the pb's.

        Copy top-level HFR, copy all Frames.
        If Frame is local FS -- copy_in to new directory
        If Frame is local FS and to_remote -- Make correct s3 paths, push files to s3
        If Frame is s3 -- Copy_in files to new s3 path and fix path (optimize in future)
        If Frame is db -- Do nothing

        Args:
            hfr: The hyperframe
            data_context: The data context to copy from
            to_remote (bool): Optional.  Write to the remote on the current context. Default true.

        Returns:
            None
        """

        assert data_context is not None

        for fr in hfr.get_frames(data_context):

            if fr.is_hfr_frame():

                # CASE 1: A frame containing HFRs.   Descend recursively.
                for next_hfr in fr.get_hframes():
                    self._copy_hfr_to_branch(next_hfr, data_context, to_remote=to_remote)

            else:

                # CASE 2:  If it is a local fs or an s3 frame, then we have to copy
                if to_remote:
                    self._copy_fr_links_to_branch(fr, data_context.get_remote_object_dir(), data_context)
                else:
                    self._copy_fr_links_to_branch(fr, data_context.get_object_dir(), data_context)

        # Push hyperframe to remote
        data_context.write_hframe(hfr, to_remote=to_remote)

        return

    @staticmethod
    def _copy_fr_links_to_branch(fr, branch_object_dir, data_context):
        """
        Given a non-HyperFrame frame, if a local fs or s3 frame, do the
        copy_in to this branch.

        NOTE: similar to _copy_fr() except we do not make a copy of the fr.

        Args:
            fr:  Frame to possibly copy_in files to managed_path
            branch_object_dir: s3:// or file:/// path of the object directory on the branch
            data_context: The context from which to copy.

        Returns:
            None
        """
        assert data_context is not None

        if fr.is_local_fs_link_frame() or fr.is_s3_link_frame():
            src_paths = data_context.actualize_link_urls(fr)
            bundle_dir = os.path.join(branch_object_dir, fr.hframe_uuid)
            _ = DataContext.copy_in_files(src_paths, bundle_dir)
        return

    def _copy_hfr(self, hfr, copy_to='local', force_uuid=None):
        """
        Copy this HyperFrameRecord to a new HyperFrameRecord for S3 destination

        NOTE: Will mutate this HyperFrameRecord and the pb it contains.  If you read from the disk or you
        read from the sqlite db, we will have already made a copy for you.  I.e., 'get_hframes' makes copies.

        NOTE: It is OK that the frames aren't copied.

        NOTE: This will push up external files and PBs.

        Copy top-level HFR, copy all Frames.
        If Frame is local FS -- copy_in to new directory
        If Frame is local FS and to_remote -- Make correct s3 paths, push files to s3
        If Frame is s3 -- Copy_in files to new s3 path and fix path (optimize in future)
        If Frame is db -- Do nothing

        Args:
            hfr:
            copy_to: 'local' or 'remote'

        Returns:
            (bool) : whether we modified this hyperframe, i.e., made a "copy"
        """

        # Currently we don't have a use for creating new copies of a bundle and assigning
        # branch new uuids.   This, though, could be useful in the future.
        raise Exception("Current Dead Code")

        # We may or may not make a new HFR, but if so make a new path / uuid
        # throw them away if we don't use them.
        # note that we make an s3 key

        #print "---------------COPYHFR WITH ROOT_HFR {}  ".format(hfr.pb.uuid)

        local_fs_managed_path, new_hfr_uuid, s3_managed_path = self._curr_context.make_managed_path(uuid=force_uuid)

        if copy_to == 'local':
            managed_path = local_fs_managed_path
        elif copy_to == 'remote':
            managed_path = s3_managed_path
        else:
            _logger.error("copy_hfr has unknown copy_to argument {}.  Should be 'local' or 'remote'".format(copy_to))

        frame_copies = []
        need_to_copy = False

        for fr in hfr.get_frames(self.get_curr_context()):

            if fr.is_hfr_frame():

                # CASE 1: A frame containing HFRs.   Descend recursively.
                # If we did need to copy, then make a new frame.
                hfr_copies = []

                for next_hfr in fr.get_hframes():
                    possible_hfr_copy = self._copy_hfr(next_hfr, copy_to=copy_to)
                    if possible_hfr_copy: # is not next_hfr:
                        need_to_copy = True
                    hfr_copies.append(next_hfr) # NOTE: Use existing, because we modify in place!

                if need_to_copy:
                    # Make a new FrameRecord because at least one hfr needed to be a copy.
                    new_frame = hyperframe.FrameRecord.make_hframe_frame(new_hfr_uuid, fr.pb.name, hfr_copies)
                else:
                    new_frame = fr

                frame_copies.append(new_frame)

            else:

                # CASE 2:  This is a different kind of frame
                # If it is a local fs or an s3 frame, then we have to copy
                # the files over.  It's a new frame.
                possible_fr_copy = self._copy_fr(fr, new_hfr_uuid, managed_path)

                if possible_fr_copy is not fr:
                    need_to_copy = True
                    # If we copy any of them

                frame_copies.append(possible_fr_copy)

        # We have iterated through all of our frames.  Some might have needed copies, if so, make a new
        # HFR and return it.  The new HFR uses the frames in frame_copies(), uses a new UUID, and a new creation
        # date and frame_cache().
        if need_to_copy or force_uuid is not None:
            # Modify in place!  By construction, this HFR is *already* a copy.
            # print "---------------ROOT_HFR {}  MAKING NEW HFR {}  LOCAL ".format(hfr.pb.uuid, new_hfr_uuid)
            # update UUID -- must do this before other mods (especially mod_frames)!

            # Some frames are new and there may be some old frames that are unmodified
            # But we need to make a new HFR.  That means, we need all new frames.
            # The new frames have the new hfr_uuid and they have new uuids
            # But the old frames point to the prior hfr and have old uuids.
            # Here we copy over all the frames, so all need new frame (not hyperframe) uuids.
            # This is a hack, we iterate over all, and give them all new uuids.  The new ones
            # already have new uuids, but no one has written them out yet.
            for fr in frame_copies:
                fr = fr.mod_hfr_uuid(new_hfr_uuid)

            hfr = hfr.mod_uuid(new_hfr_uuid)
            hfr = hfr.mod_frames(frame_copies)
            # Need to write this hyperframe locally (with all paths pointing at s3)
            self.get_curr_context().write_hframe(hfr)

        # TODO: someone needs to check if it's already there!
        # make sure all hyperframes are on remote
        # print "---------------ROOT_HFR {}  MAKING NEW HFR {}  REMOTE".format(hfr.pb.uuid, new_hfr_uuid)
        self.get_curr_context().write_hframe(hfr, to_remote=True)

        return need_to_copy

    def _copy_fr(self, fr, new_hfr_uuid, managed_path):
        """
        Given a non-HyperFrame frame, if a local fs or s3 frame, do the
        copy_in to the managed_path.

        Args:
            fr:  Frame to possibly copy_in files to managed_path
            new_hfr_uuid:  The new uuid of the new enclosing hframe
            managed_path: The s3 path where these files should go.

        Returns:
            (`hyperframe.FrameRecord`): Return either a fr copy with new paths or same fr
        """
        if fr.is_local_fs_link_frame() or fr.is_s3_link_frame():
            # Each frame has a list of bundle://<name> paths.
            # Everything in a frame is either local or it is remote
            # Ensure copy_in does not copy from a managed path to the same managed path.
            # We should make sure that luigi targets are not copied in.
            assert self._curr_context is not None
            src_paths = self._curr_context.actualize_link_urls(fr)
            new_paths = DataContext.copy_in_files(src_paths, managed_path)
            fr = hyperframe.FrameRecord.make_link_frame(new_hfr_uuid, fr.pb.name, new_paths, managed_path)
        return fr

    def push(self, human_name=None, uuid=None, tags=None, data_context=None):
        """

        Push a particular hyperframe to our remote context.   This only pushes the most recent (in time) version of
        the hyperframe.  It does not look for committed hyperframes (that's v2).

        If current context is bound, copy bundle / files to s3, updating link frames to point to new paths.
        Assumes s3 paths have already been sanitized (point to files in our context)

        NOTE: we push the most recent hyperframe unless the UUID is specified.  More complicated filters for future
        work.

        NOTE: Only push committed bundles.  If no committed tag, then will not push.

        TODO:  Currently we copy S3 files even if they are already within a frame in a context.

        Args:
            human_name (str): The name of this bundle
            uuid (str) : Uniquely identify the bundle to push.
            tags (:dict): Set of tags bundle must have
            data_context (`disdat.data_context.DataContext`): Optional data context in which to find / commit bundle.

        Returns:
            (`hyperframe.HyperFrameRecord`): The, possibly new, pushed hyperframe.

        """

        if data_context is None:
            if not self.in_context():
                _logger.warning('Not in a data context')
                raise UserWarning("Not in a data context")
            data_context = self.get_curr_context()

        if data_context.remote_ctxt_url is None:
            print "Push cannot execute.  Local context {} on remote {} not bound.".format(data_context.local_ctxt,
                                                                                          data_context.remote_ctxt)
            return None

        if tags is None:
            tags = {}

        tags['committed'] = 'True'

        if uuid is not None:
            hfr = self.get_hframe_by_uuid(uuid,
                                          tags=tags,
                                          data_context=data_context)
        elif human_name is not None:
            hfr = self.get_latest_hframe(human_name,
                                         tags=tags,
                                         data_context=data_context)
        else:
            print "Push requires either a human name or a uuid to identify the hyperframe."
            return None

        if hfr is None:
            print "Push unable to find committed bundle name [{}] uuid [{}]".format(human_name, uuid)
            return None

        # All bundles contain relative paths.  Copying is a simple
        # recursive process that copies files and protobufs to the remote.
        try:
            self._copy_hfr_to_branch(hfr, data_context, to_remote=True)
        except Exception as e:
            print "Push unable to copy bundle to branch: {}".format(e)
            return None

        print "Pushed committed bundle {} uuid {} to remote {}".format(human_name, hfr.pb.uuid,
                                                                       data_context.remote_ctxt_url)

        return hfr

    @staticmethod
    def _localize_hfr(local_hfr, s3_uuid, data_context):
        """
        Given local hfr, read link frames and pulgl data from s3.

        TODO: Checks to see if the files are already local!

        Args:
            local_hfr:
            s3_uuid:
            data_context

        Returns:
            None
        """
        managed_path = os.path.join(data_context.get_object_dir(), s3_uuid)
        for fr in local_hfr.get_frames(data_context):
            if fr.is_link_frame():
                src_paths = data_context.actualize_link_urls(fr)
                for f in src_paths:
                    print "Adding file {} to bundle".format(f)
                    DataContext.copy_in_files(f, managed_path)

    @staticmethod
    def fast_pull(data_context, localize):
        """

        First edition, over-write everything.
        Next edition, by smarter.  Basically implement "sync"


        for crap/crap/objects/<uuid>
        to  localcrap/crap/objects

        split for by removing first part.



        Args:
            data_context:
            localize (bool): If True pull all files in each bundle, else just pull *frame.pb

        Returns:

        """

        MAX_WAIT = 12 * 60

        pool = Pool(processes = cpu_count()) # I/O bound, so let it use at least cpu_count()

<<<<<<< HEAD
        t  = threading.current_thread()
        print ("POOL with {} processes THREAD {} {}.".format(cpu_count(), t, t.ident))
        _logger.warn("POOL with {} processes THREAD {} {}.".format(cpu_count(), t, t.ident))
=======
        _logger.debug("Fast Pool using {} processes.".format(cpu_count()))
>>>>>>> 91c6e4e1

        remote_s3_object_dir = data_context.get_remote_object_dir()
        s3_bucket, remote_obj_dir = aws_s3.split_s3_url(remote_s3_object_dir)
        all_objects = aws_s3.ls_s3_url_objects(remote_s3_object_dir)

        if not localize:
            all_objects = [obj for obj in all_objects if 'frame.pb' in obj.key]

        multiple_results = []
        for s3_obj in all_objects:
            obj_basename = os.path.basename(s3_obj.key)
            obj_suffix = s3_obj.key.replace(remote_obj_dir,'')
            obj_suffix_dir = os.path.dirname(obj_suffix).strip('/')  # remote_obj_dir won't have a trailing slash
            local_uuid_dir = os.path.join(data_context.get_object_dir(), obj_suffix_dir)
            multiple_results.append(pool.apply_async(aws_s3.get_s3_key,
                                                     (s3_bucket,s3_obj.key,os.path.join(local_uuid_dir, obj_basename))))

        pool.close()

        results = [res.get(timeout=MAX_WAIT) for res in multiple_results]

        pool.join()

        _logger.info("Fast pull complete -- thread pool closed and joined.")

    def pull(self, human_name=None, uuid=None, localize=False, data_context=None):
        """
        Either pull in any versions of a particular object, or update all
        objects.   There is no DB at a remote.  We are left to reading the
        entire directory.  We leverage s3 facilities to give us all the
        hyperframe pb's within the current bound context.

        Args:
            hfr: optional filter
            human_name:
            uuid:
            localize: Whether to download the files in this bundle locally
            data_context (`disdat.data_context.DataContext`): Optional data context from which to pull bundle.

        Returns:
            None

        Raise:
            UserWarning: If we are not in a valid context.
        """

        if data_context is None:
            if not self.in_context():
                _logger.warning('Not in a data context')
                raise UserWarning("Not in a data context")
            data_context = self.get_curr_context()

        if data_context.remote_ctxt_url is None:
            print "Pull cannot execute.  Local context {} on remote {} not bound.".format(data_context.local_ctxt, data_context.remote_ctxt)
            raise UserWarning("Local context {} has no remote".format(data_context.local_ctxt))

        if human_name is None and uuid is None:
            # NOTE: This is fast and loose.  Another command might be editing the db.  Unit test.
            # NOTE: If we fail, we could have a partial DB.  Need to surface the rebuild command.
            self.fast_pull(data_context, localize)
            data_context.rebuild_db()
            return

        #start = time.time()
        possible_hframe_objects = aws_s3.ls_s3_url_objects(data_context.get_remote_object_dir())
        #print "List time {} seconds".format(time.time() - start)

        hframe_objects = [obj for obj in possible_hframe_objects if '_hframe.pb' in obj.key]

        for s3_hfr_obj in hframe_objects:
            hfr_basename = os.path.basename(s3_hfr_obj.key)
            # Note that this works because the UUID is prepended to the <uuid>_hframe.pb
            s3_uuid = hfr_basename.split('_')[0]

            if uuid is not None:   # filter by UUID
                if s3_uuid != uuid:
                    continue
                else:
                    print "Found remote bundle with UUID {}, checking local context for duplicates ...".format(uuid)

            local_hfr = self.get_hframe_by_uuid(s3_uuid, data_context=data_context)
            if local_hfr is not None:
                if not localize:
                    print "Found HyperFrame UUID {} present in local context, skipping . . .".format(s3_uuid)
                else:
                    # Are we trying to localize a particular HyperFrame?  match name and uuid. 

                    obj = s3_hfr_obj.Object().get()
                    hfr_test = hyperframe.HyperFrameRecord.from_str_bytes(obj['Body'].read())
                    if human_name is not None:
                        if human_name != hfr_test.pb.human_name:
                            continue
                        else:
                            print "Found remote bundle with human name {}, uuid {} localizing ...".format(hfr_test.pb.human_name,
                                                                                                          hfr_test.pb.uuid)

                    # grab files for this hyperframe -- read the local HFR frames
                    DisdatFS._localize_hfr(local_hfr, s3_uuid, data_context)

            else:
                obj = s3_hfr_obj.Object().get()
                hfr_test = hyperframe.HyperFrameRecord.from_str_bytes(obj['Body'].read())
                if human_name is not None:
                    if human_name != hfr_test.pb.human_name:
                        continue
                    else:
                        print "Found remote bundle with human name {}, uuid {} ...".format(hfr_test.pb.human_name,
                                                                                           hfr_test.pb.uuid)

                _logger.info("Adding HyperFrame UUID {} to local context . . .".format(s3_uuid))

                local_uuid_dir = os.path.join(self.get_curr_context().get_object_dir(), s3_uuid)
                local_hfr_path = os.path.join(local_uuid_dir, hfr_basename)
                if os.path.exists(local_uuid_dir):
                    print "Pull found existing data in local disdat db at UUID {}, overwriting . . .".format(s3_uuid)
                    shutil.rmtree(local_uuid_dir)

                os.makedirs(local_uuid_dir)

                hyperframe.w_pb_fs(None, hfr_test, local_hfr_path)

                # grab frames for this hyperframe
                s3_hfr_dir = os.path.join(self.get_curr_context().get_remote_object_dir(), s3_uuid)
                possible_frame_objects = aws_s3.ls_s3_url_objects(s3_hfr_dir)
                frame_objects = [obj for obj in possible_frame_objects if '_frame.pb' in obj.key]
                for s3_fr_obj in frame_objects:
                    fr_basename = os.path.basename(s3_fr_obj.key)
                    local_fr_path = os.path.join(local_uuid_dir,fr_basename)
                    s3_fr_obj.Object().download_file(local_fr_path)

                self.get_curr_context().write_hframe_db_only(hfr_test)

                if localize:
                    DisdatFS._localize_hfr(self.get_hframe_by_uuid(s3_uuid, data_context=data_context),
                                           s3_uuid, data_context)

    def remote_add(self, remote_context, s3_url, force, ):
        """
        Bind the context name to this s3path.   For all branches with context name, set remote to s3path.

        Args:
            remote_context (str):  the name of the remote context
            s3_url (str):   the s3 path to bind to this remote context
            force (bool):

        Returns:
            None
        """

        self.get_curr_context().bind_remote_ctxt(remote_context, s3_url, force=force)

    def status(self, human_name):
        """

        Args:
            human_name:

        Returns:

        """
        return_strings = []

        if not self.in_context():
            return_strings.append('[None]')
        else:
            return_strings.append("Disdat Context {}".format(self._curr_context.get_repo_name()))
            return_strings.append("On local context {}".format(self._curr_context.get_local_name()))
            if self._curr_context.get_remote_object_dir() is not None:
                return_strings.append("Remote @ {}".format(self._curr_context.get_remote_object_dir()))
            else:
                return_strings.append("No remote set.")
        if False:
            try:
                hfrs = self._curr_context.get_hframes(human_name=human_name)
                if len(hfrs) > 0:
                    return_strings.append("Most recent object with this name is:")
                    return_strings.extend(DisdatFS._pretty_print_hframe(hfrs[0]))
                    return_strings.append("Older versions of this object are:")
                    for hfr in hfrs[1:]:
                        return_strings.extend(DisdatFS._pretty_print_hframe(hfr))
            except KeyError:
                return_strings.append('No hyperframe with that name found')

        return return_strings


def _branch(fs, args):
    if args.delete:
        fs.delete_branch(args.context, args.force)
    else:
        fs.branch(args.context)


def _add(fs, args):

    fs.add(args.bundle, args.path_name, tags=common.parse_args_tags(args.tag))


def _commit(fs, args):
    fs.commit(args.bundle, common.parse_args_tags(args.tag), uuid=args.uuid)


def _remote(fs, args):
    fs.remote_add(args.context, args.s3_url, args.force)


def _push(fs, args):
    bundle = None
    uuid   = None
    if args.bundle:
        bundle = args.bundle
    if args.uuid:
        uuid = args.uuid

    fs.push(bundle, uuid, tags=common.parse_args_tags(args.tag))


def _pull(fs, args):
    bundle = None
    uuid   = None
    if args.bundle:
        bundle = args.bundle
    if args.uuid:
        uuid = args.uuid

    fs.pull(bundle, uuid, localize=args.localize)


def _rm(fs, args):
    for f in fs.rm(args.bundle, rm_all=args.all, rm_old_only=args.old, tags=common.parse_args_tags(args.tag), uuid=args.uuid, force=args.force):
        print f


def _ls(fs, args):
    if len(args.bundle) > 1:
        print "dsdt ls takes zero or one bundle as arguments."
        return
    if len(args.bundle) == 1:
        arg = args.bundle[0]
    else:
        arg = None

    if args.committed:
        committed = True
    elif args.uncommitted:
        committed = False
    else:
        committed = None

    for f in fs.ls(arg,
                   args.print_tags,
                   args.intermediates,
                   args.verbose,
                   committed=committed,
                   maxbydate=args.latest_by_date,
                   tags=common.parse_args_tags(args.tag)):
        print f


def _cat(fs, args):

    df = fs.cat(args.bundle, uuid=args.uuid, tags=common.parse_args_tags(args.tag), file=args.file)

    if df is None:
        print "dsdt cat found no bundle with name {}".format(args.bundle)
    else:
        # make sure we print out all columns
        pd.set_option('display.max_colwidth', -1)
        print df.to_string()


def _status(fs, args):
    for f in fs.status(args.bundle):
        print f


def init_fs_cl(subparsers):
    """Initialize a command line set of subparsers with file system commands.

    Args:
        subparsers: A collection of subparsers as defined by `argsparse`.
    """
    fs = DisdatFS()

    # context
    context_p = subparsers.add_parser('context')
    context_p.add_argument('-f', '--force', action='store_true', help='Force remove of a dirty local context')
    context_p.add_argument('-d','--delete', action='store_true', help='Delete local context')
    context_p.add_argument(
        'context',
        nargs='?',
        type=str,
        help="Create a new data context using <remote context>/<local context> or <local context>")
    context_p.set_defaults(func=lambda args: _branch(fs, args))

    # switch contexts
    switch_p = subparsers.add_parser('switch')
    switch_p.add_argument(
        'context',
        type=str,
        help='Switch contexts to "<local context>".')
    switch_p.set_defaults(func=lambda args: fs.switch(args.context))

    # add
    add_p = subparsers.add_parser('add', description='Create a bundle from a .csv, .tsv, or a directory of files.')
    add_p.add_argument('-t', '--tag', nargs=1, type=str, action='append',
                       help="Set one or more tags: 'dsdt add -t authoritative:True -t version:0.7.1'")
    add_p.add_argument('bundle', type=str, help='The destination bundle in the current context')
    add_p.add_argument('path_name', type=str, help='File or directory of files to add to the bundle', action='store')
    add_p.set_defaults(func=lambda args: _add(fs, args))

    # commit
    commit_p = subparsers.add_parser('commit', description='Commit most recent bundle of name <bundle>.')
    commit_p.add_argument('bundle', type=str, nargs='?', default=None,
                          help='Bundle name to commit in the current context (optional)')
    commit_p.add_argument('-u', '--uuid', type=str, default=None, help='Bundle UUID to commit')
    commit_p.add_argument('-t', '--tag', nargs=1, type=str, action='append',
                          help="Having a specific tag: 'dsdt rm -t committed:True -t version:0.7.1'")
    commit_p.set_defaults(func=lambda args: _commit(fs, args))

    # rm
    rm_p = subparsers.add_parser('rm')
    rm_p.add_argument('bundle', nargs='?', type=str, default=None, help='The destination bundle in the current context')
    rm_p.add_argument('-f', '--force', action='store_true', default=False, help='Force remove of a committed bundle')
    rm_p.add_argument('-u', '--uuid', type=str, default=None, help='Bundle UUID to remove')
    rm_p.add_argument('-t', '--tag', nargs=1, type=str, action='append',
                      help="Having a specific tag: 'dsdt rm -t committed:True -t version:0.7.1'")
    rm_p.add_argument('--all', action='store_true',
                      help='Remove the current version and all history.  Otherwise just remove history')
    rm_p.add_argument('--old', action='store_true', default=False,
                      help='Remove everything except the most recent bundle.')
    rm_p.set_defaults(func=lambda args: _rm(fs, args))

    # ls
    ls_p = subparsers.add_parser('ls')
    ls_p.add_argument('bundle', nargs='*', type=str, help="Show all bundles 'dsdt ls' or explicit bundle 'dsdt ls <somebundle>' in current context")
    ls_p.add_argument('-p', '--print-tags', action='store_true', help="Print each bundle's tags.")
    ls_p.add_argument('-i', '--intermediates', action='store_true',
                      help="List all bundles, including intermediate outputs.")
    ls_p.add_argument('-c', '--committed', action='store_true',
                      help="List only committed bundles.")
    ls_p.add_argument('-u', '--uncommitted', action='store_true',
                      help="List only uncommitted bundles.")
    ls_p.add_argument('-l', '--latest-by-date', action='store_true',
                      help="Return the most recent bundle for any name.")
    ls_p.add_argument('-v', '--verbose', action='store_true',
                      help="Print bundles with more information.")
    ls_p.add_argument('-t', '--tag', nargs=1, type=str, action='append',
                      help="Having a specific tag: 'dsdt ls -t committed:True -t version:0.7.1'")
    ls_p.set_defaults(func=lambda args: _ls(fs, args))

    # cat
    cat_p = subparsers.add_parser('cat')
    cat_p.add_argument('bundle', type=str, nargs='?', default=None, help='The bundle name in the current context')
    cat_p.add_argument('-t', '--tag', nargs=1, type=str, action='append',
                      help="Having a specific tag: 'dsdt ls -t committed:True -t version:0.7.1'")
    cat_p.add_argument('-f', '--file', type=str,
                       help="Save output dataframe as csv without index to specified file")
    cat_p.add_argument('-u', '--uuid', type=str, default=None, help='Bundle UUID to cat')
    cat_p.set_defaults(func=lambda args: _cat(fs, args))

    # status
    status_p = subparsers.add_parser('status')
    status_p.add_argument('bundle', type=str, help='A bundle in the current context')
    status_p.set_defaults(func=lambda args: _status(fs, args))

    # remote add <name> <s3_url>
    remote_p = subparsers.add_parser('remote')
    remote_p.add_argument('context', type=str, help='Name of the remote context')
    remote_p.add_argument('s3_url', type=str, help="Remote context site, i.e, 's3://<bucket>/dsdt/'")
    remote_p.add_argument('-f', '--force', action='store_true',
                          help="Force re-binding of remote. Executes 'dsdt pull --localize' to resolve files, which might take awhile.")
    remote_p.set_defaults(func=lambda args: _remote(fs, args))

    # push <name> --uuid <uuid>
    push_p = subparsers.add_parser('push')
    push_p.add_argument('bundle', type=str, nargs='?', default=None,
                        help='The bundle name in the current context')
    push_p.add_argument('-u', '--uuid', type=str, help='A UUID of a bundle in the current context')
    push_p.add_argument('-t', '--tag', nargs=1, type=str, action='append',
                        help="Having a specific tag: 'dsdt ls -t committed:True -t version:0.7.1'")
    push_p.set_defaults(func=lambda args: _push(fs, args))

    # pull <name --uuid <uuid>
    pull_p = subparsers.add_parser('pull')
    pull_p.add_argument('bundle', type=str, nargs='?', default=None, help='The bundle name in the current context')
    pull_p.add_argument('-u', '--uuid', type=str, help='A UUID of a bundle in the current context')
    pull_p.add_argument('-l', '--localize', action='store_true', help='Pull files with the bundle.  Default to leaving files at remote.')
    pull_p.set_defaults(func=lambda args: _pull(fs, args))<|MERGE_RESOLUTION|>--- conflicted
+++ resolved
@@ -1339,13 +1339,7 @@
 
         pool = Pool(processes = cpu_count()) # I/O bound, so let it use at least cpu_count()
 
-<<<<<<< HEAD
-        t  = threading.current_thread()
-        print ("POOL with {} processes THREAD {} {}.".format(cpu_count(), t, t.ident))
-        _logger.warn("POOL with {} processes THREAD {} {}.".format(cpu_count(), t, t.ident))
-=======
-        _logger.debug("Fast Pool using {} processes.".format(cpu_count()))
->>>>>>> 91c6e4e1
+        _logger.debug("Fast Pull Pool using {} processes.".format(cpu_count()))
 
         remote_s3_object_dir = data_context.get_remote_object_dir()
         s3_bucket, remote_obj_dir = aws_s3.split_s3_url(remote_s3_object_dir)
