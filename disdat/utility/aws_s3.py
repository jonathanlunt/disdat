--- conflicted
+++ resolved
@@ -27,11 +27,8 @@
 import base64
 import os
 import pkg_resources
-<<<<<<< HEAD
 from getpass import getuser
-=======
 import six
->>>>>>> 4acce7cf
 
 from botocore.exceptions import ClientError
 import boto3_session_cache as b3
