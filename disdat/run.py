#
# Copyright 2015, 2016, 2017  Human Longevity, Inc.
#
# Licensed under the Apache License, Version 2.0 (the "License");
# you may not use this file except in compliance with the License.
# You may obtain a copy of the License at
#
#     http://www.apache.org/licenses/LICENSE-2.0
#
# Unless required by applicable law or agreed to in writing, software
# distributed under the License is distributed on an "AS IS" BASIS,
# WITHOUT WARRANTIES OR CONDITIONS OF ANY KIND, either express or implied.
# See the License for the specific language governing permissions and
# limitations under the License.
#

"""
Run

Run dockerized version of this pipe

pipes run input_bundle output_bundle pipes_cls

Run differs from apply.  Apply will run the transform locally / natively.
Run executes the most recently built container.   By default it will
first run it locally.   Containers can be built for different backends.
Backends do things in different ways.

1.) Entrypoint arguments.  They might customize endpoints based on the arguments.  E.g, -d <train> or <test>

2.) Entrypoint long vs. short-lived.  They might run a web-server in the container, e.g., to serve a model.


It will then need to run it remotely.   Thus we need to submit a job.


author: Kenneth Yocum
"""

<<<<<<< HEAD
from disdat.pipe_base import PipeBase
import disdat.fs as fs
import disdat.common as common
import disdat.utility.aws_s3 as aws
import luigi
from luigi import build
import boto3_session_cache as b3
=======
# Built-in imports
import argparse

# Third-party imports
import boto3_session_cache as b3
import disdat.fs as fs
import disdat.common as common
import disdat.utility.aws_s3 as aws
>>>>>>> f5728fc5
import docker
import inspect
import logging
import luigi
import os
import time
from disdat.common import DisdatConfig
from disdat.pipe_base import PipeBase
from enum import Enum
from luigi import build

_MODULE_NAME = inspect.getmodulename(__file__)

_logger = logging.getLogger(__name__)


class Backend(Enum):
    Local = 0
    AWSBatch = 1

    @staticmethod
    def default():
        return Backend.Local.name

    @staticmethod
    def options():
        return [i.name for i in list(Backend)]


class RunTask(luigi.Task, PipeBase):
    """Run the dockerized version of a pipeline.  This may run locally or in a pre-configured
    set of optional container execution services.  Currently we have support for AWS Batch

    Properties:
        input_bundle: The human name of the input bundle
        output_bundle: The human name of the output bundle
        pipeline_class_name: Name of the pipeline class to run
        pipeline_params: Optional arguments to pass to the pipeline class
        backend: The batch execution back-end to use (default
            `Backend.Local`)
        force: If `True` force recomputation of all upstream pipe
            requirements (default `False`)
        push_input_bundle (bool): Push the input bundle from local context to remote.
        input_tags (dict): The tags used to find the input bundle
        output_tags (dict): The tags for the output bundle

    """
    input_bundle = luigi.Parameter(default=None)
    output_bundle = luigi.Parameter(default=None)
    pipeline_class_name = luigi.Parameter(default=None)
    pipeline_params = luigi.ListParameter(default=[])
    backend = luigi.EnumParameter(enum=Backend, default=Backend.default())
    force = luigi.BoolParameter(default=False)
    push_input_bundle = luigi.BoolParameter(default=True)
    aws_session_token_duration = luigi.IntParameter(default=0)
    input_tags = luigi.DictParameter()
    output_tags = luigi.DictParameter()

    def __init__(self, *args, **kwargs):
        """
        Initialize some variables we'll use to track state.

        Returns:
        """
        super(RunTask, self).__init__(*args, **kwargs)

    def bundle_outputs(self):
        """
        Override PipeBase.bundle_outputs

        Standard "operator" pipes first create a bundle and make an entry in the pce
        before being called.

        Returns: [(bundle_processing_name, uuid), ... ]
        """

        output_bundles = [(self.pipe_id(), self.pfs.get_path_cache(self).uuid)]
        return output_bundles

    def bundle_inputs(self):
        """
        Override PipeBase.bundle_inputs

        This is a "base" data input bundle.  No inputs.

        Returns: [(bundle_name, uuid), ... ]
        """

        return []

    def pipe_id(self):
        """
        PipeBase.name_output_bundle

        Given a pipe instance, return a unique string based on the class name and
        the parameters.  This re-uses Luigi code for getting the unique string, placed in
        LuigiTask.task_id.   Note that since one of the driver's parameters is the output_bundle_name,
        this name includes the pipesline name (which is the output bundle name).

        """

        return self.task_id

    def pipeline_id(self):
        """
        This is a "less unique" id than the unique id.  It is supposed to be the "human readable" name of the stage
        this pipe occupies in the pipesline.

        For the driver, we are producing the final user-named bundle.   The pipe version of this call produces
        <driver_output_bundle_name>-<task_name>-<task_index>.    However, here there is no task_index and the task_name
        is "Driver" and it is implicit.  So we only output the first part <driver_output_bundle_name>

        Returns:
            (str)
        """
        return self.output_bundle

    def requires(self):
        """ Operates with no upstream dependencies.
        Returns:
            None
        """
        return None

    def output(self):
        """ The driver output only the bundle meta files.  The actual driver bundle
        consists of these files plus the output bundles of all pipes in the pipesline.

        :return: {PipeBase.BUNDLE_META: luigifileobj, PipeBase.BUNDLE_LINEAGE, luigifileobj}
        """

        return PipeBase.add_bundle_meta_files(self)

    def run(self):
        """Interpret the luigi input params and call the internal run function
        """

        _run(
            input_bundle=self.input_bundle,
            output_bundle=self.output_bundle,
            pipeline_class_name=self.pipeline_class_name,
            pipeline_params=list(self.pipeline_params),  # for some reason ListParameter is creating a tuple
            backend=self.backend,
            force=bool(self.force),
            push_input_bundle=bool(self.push_input_bundle),
            aws_session_token_duration=self.aws_session_token_duration,
            input_tags=self.input_tags,
            output_tags=self.output_tags
        )


def _run(
    input_bundle,
    output_bundle,
    pipeline_params,
    pipeline_class_name,
    backend=Backend.Local,
    force=False,  # @UnusedVariable
    push_input_bundle=True,
    aws_session_token_duration=0,
    input_tags=None,
    output_tags=None
):
    """Run the dockerized version of a pipeline.

    Args:
        input_bundle: The human name of the input bundle
        output_bundle: The human name of the output bundle
        pipeline_class_name: Name of the pipeline class to run
        pipeline_params: Optional arguments to pass to the pipeline class
        backend: The batch execution back-end to use (default
            `Backend.Local`)
        force: If `True` force recomputation of all upstream pipe
            requirements (default `False`)
        input_tags: Find bundle with these tags
        output_tags: Push result bundle with these tags

    Returns:
        `None`
    """

    disdat_config = DisdatConfig.instance()
    pfs = fs.DisdatFS()

    pipeline_image_name = common.make_pipeline_image_name(pipeline_class_name)

    try:
        output_bundle_uuid, remote, branch_name = common.get_run_command_parameters(pfs)
    except ValueError:
        _logger.error("'run' requires a remote set with `dsdt remote <s3 url>`")
        return

    if backend == Backend.AWSBatch:
        # Get the parameter values required to kick off an AWS Batch job.
        # Every batch job must:
        # 1. Have a name
        # 2. Have a job definition that declares which ECR-hosted Docker
        #    image to use.
        # 3. Have a queue that feeds jobs into a compute cluster.
        # 4. The command to execute inside the Docker image; the command
        #    args are more-or-less the same as the ones used to execute
        #    locally using 'dsdt run'
        job_name = '{}-{}'.format(pipeline_image_name, int(time.time()))
        job_definition_name = aws.batch_get_job_definition_name(pipeline_class_name)
        if disdat_config.parser.has_option(_MODULE_NAME, 'aws_batch_job_definition'):
            job_definition_name = disdat_config.parser.get(_MODULE_NAME, 'aws_batch_job_definition')

        # If the job definition does not exist, create it.
        job_definition = aws.batch_get_job_definition(job_definition_name)
        if job_definition is None:
            repository_prefix = None
            if disdat_config.parser.has_option('docker', 'repository_prefix'):
                repository_prefix = disdat_config.parser.get('docker', 'repository_prefix')
            repository_name = common.make_pipeline_repository_name(repository_prefix, pipeline_class_name)
            # Figure out the fully-qualified repository name, i.e., the name
            # including the registry.
            registry_name = disdat_config.parser.get('docker', 'registry').strip('/')
            if registry_name == '*ECR*':
                fq_repository_name = aws.ecr_get_fq_respository_name(repository_name)
            else:
                fq_repository_name = '{}/{}'.format(registry_name, repository_name)
            aws.batch_register_job_definition(job_definition_name, fq_repository_name)
            job_definition = aws.batch_get_job_definition(job_definition_name)
        job_queue = disdat_config.parser.get(_MODULE_NAME, 'aws_batch_queue')

        # Assemble the command...
        job_command = common.make_run_command(input_bundle, output_bundle, output_bundle_uuid, remote, branch_name,
                                              input_tags, output_tags, pipeline_params)
        container_overrides = {'command': job_command}

        # Through the magic of boto3_session_cache, the client in our script
        # here can get at AWS profiles and temporary AWS tokens created in
        # part from MFA tokens generated through the user's shells; we don't
        # have to write special code of our own to deal with authenticating
        # with AWS.
        client = b3.client('batch', region_name=aws.profile_get_region())
        # A bigger problem might be that the IAM role executing the job on
        # a batch EC2 instance might not have access to the S3 remote. To
        # get around this, allow the user to create some temporary AWS
        # credentials.
        if aws_session_token_duration > 0:
            sts_client = b3.client('sts')
            token = sts_client.get_session_token(DurationSeconds=aws_session_token_duration)
            credentials = token['Credentials']
            container_overrides['environment'] = [
                {'name': 'AWS_ACCESS_KEY_ID', 'value': credentials['AccessKeyId']},
                {'name': 'AWS_SECRET_ACCESS_KEY', 'value': credentials['SecretAccessKey']},
                {'name': 'AWS_SESSION_TOKEN', 'value': credentials['SessionToken']}
            ]
        job = client.submit_job(jobName=job_name, jobDefinition=job_definition, jobQueue=job_queue,
                                containerOverrides=container_overrides)
        status = job['ResponseMetadata']['HTTPStatusCode']
        if status == 200:
            print 'Job {} (ID {}) with definition {} submitted to AWS Batch queue {}'.format(job['jobName'], job['jobId'], job_definition, job_queue)
        else:
            _logger.error('Job submission failed: HTTP Status {}'.format())
    elif backend == Backend.Local:

        client = docker.from_env()
        # Configure the container environment and mounted file systems.
        environment = {}
        if 'AWS_PROFILE' in os.environ:
            environment['AWS_PROFILE'] = os.environ['AWS_PROFILE']
        volumes = {}
        aws_config_dir = os.getenv('AWS_CONFIG_DIR', os.path.join(os.environ['HOME'], '.aws'))
        if aws_config_dir is not None and os.path.exists(aws_config_dir):
            volumes[aws_config_dir] = {'bind': '/root/.aws', 'mode': 'rw'}
        # Make sure latest committed is sent to remote
        if push_input_bundle:
            result = pfs.push(human_name=input_bundle)
            if result is None:
                _logger.error("'run' failed to push input bundle {} to remote (bundle not committed?).".format(input_bundle))
                return
        # Now try to run the container
        try:
            args = ' '.join(common.make_run_command(input_bundle, output_bundle, output_bundle_uuid, remote, branch_name,
                                                    input_tags, output_tags, pipeline_params))

            print "run.py ARGS {}".format(args)

            _logger.debug('Running image {} with arguments {}'.format(pipeline_image_name, args))
            stdout = client.containers.run(pipeline_image_name, args, detach=False,
                                           environment=environment, init=True, stderr=True, volumes=volumes)
            print stdout
        except docker.errors.ImageNotFound:
            _logger.error("Unable to find the docker image {}".format(pipeline_image_name))
            return
        # Now that this is finished, we need to pull this from the remote.
        pfs.pull(output_bundle, output_bundle_uuid)
    else:
        raise ValueError('Got unrecognized job backend \'{}\': Expected {}'.format(backend, Backend.options()))


def add_arg_parser(parsers):
    run_p = parsers.add_parser('run', description="Run a containerized version of transform.")
    run_p.add_argument(
        '--backend',
        default=Backend.default(),
        type=str,
        choices=Backend.options(),
        help='An optional batch execution back-end to use',
    )
    run_p.add_argument("--force", action='store_true', help="If there are dependencies, force re-computation.")
    run_p.add_argument("--no-push-input", action='store_false',
                       help="Do not push the current committed input bundle before execution (default is to push)", dest='push_input_bundle')
    run_p.add_argument(
        '--use-aws-session-token',
        nargs=1,
        default=[0],
        type=int,
        help='Use a temporary AWS session token to access the remote, valid for AWS_SESSION_TOKEN_DURATION seconds',
        dest='aws_session_token_duration',
    )
    run_p.add_argument('-it', '--input-tag', nargs=1, type=str, action='append',
                       help="Input bundle tags: '-it authoritative:True -it version:0.7.1'")
    run_p.add_argument('-ot', '--output-tag', nargs=1, type=str, action='append',
                       help="Output bundle tags: '-ot authoritative:True -ot version:0.7.1'")
    run_p.add_argument("input_bundle", type=str, help="Name of source data bundle.  '-' means no input bundle.")
    run_p.add_argument("output_bundle", type=str, help="Name of destination bundle.  '-' means default output bundle.")
    run_p.add_argument("pipe_cls", type=str, help="User-defined transform, e.g., module.PipeClass")
    run_p.add_argument("pipeline_args", type=str,  nargs=argparse.REMAINDER,
                       help="Optional set of parameters for this pipe '--parameter value'")
    run_p.set_defaults(func=lambda args: main(DisdatConfig.instance(), args))
    return parsers


def main(disdat_config, args):  # @UnusedVariable
    """Convert cli args into luigi task and params and execute

    Args:
        disdat_config:
        args:

    Returns:
        `None`
    """

    pfs = fs.DisdatFS()

    if not pfs.in_context():
        print "'Must be in a context to execute 'dsdt run'"
        return

    if args.backend is not None:
        backend = Backend[args.backend]
    else:
        backend = Backend.default()

    print "backend type {} arg {}".format(type(backend), backend)

    input_tags = common.parse_args_tags(args.input_tag)
    output_tags = common.parse_args_tags(args.output_tag)

    task_args = [
        args.input_bundle,
        args.output_bundle,
        args.pipe_cls,
        args.pipeline_args,
        backend,
        args.force,
        args.push_input_bundle,
        args.aws_session_token_duration[0],
        input_tags,
        output_tags
    ]

    commit_pipe = RunTask(*task_args)

    pfs.new_output_hframe(commit_pipe, is_left_edge_task=False)

    # This is a superior way of calling the task, because we can make it once
    # and not have to repeat the args into a 'fake' cli call.
    build([commit_pipe], local_scheduler=True)<|MERGE_RESOLUTION|>--- conflicted
+++ resolved
@@ -37,15 +37,6 @@
 author: Kenneth Yocum
 """
 
-<<<<<<< HEAD
-from disdat.pipe_base import PipeBase
-import disdat.fs as fs
-import disdat.common as common
-import disdat.utility.aws_s3 as aws
-import luigi
-from luigi import build
-import boto3_session_cache as b3
-=======
 # Built-in imports
 import argparse
 
@@ -54,7 +45,6 @@
 import disdat.fs as fs
 import disdat.common as common
 import disdat.utility.aws_s3 as aws
->>>>>>> f5728fc5
 import docker
 import inspect
 import logging
